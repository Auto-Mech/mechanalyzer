--- conflicted
+++ resolved
@@ -307,12 +307,7 @@
         # print('add_stereo  inchi test:', automol.chi.add_stereo(ich))
         # print('expand_stereo inchi test:', automol.chi.expand_stereo(ich))
         try:
-<<<<<<< HEAD
-            if not automol.chi.is_complete(ich):
-                print('testing stereo if block:')
-=======
             if not automol.inchi.is_complete(ich):
->>>>>>> 09820015
                 ret_ichs = (
                     [automol.chi.add_stereo(ich)] if not all_stereo else
                     automol.chi.expand_stereo(ich))
