name: mechanalyzer2-env

channels:
    - auto-mech
    - cantera
    - psi4
    - rdkit
    - openbabel
    - conda-forge

dependencies:
    - auto-mech::autoio-base
    - auto-mech::autochem
    - auto-mech::autoio-interfaces
    - auto-mech::autofile
    - auto-mech::x2z
    - auto-mech::mess
    - auto-mech::onedmin
    - auto-mech::projrot
    - auto-mech::pac99
    - auto-mech::thermp
<<<<<<< HEAD
    - cantera::cantera
    - psi4::psi4
    - rdkit::rdkit
    - openbabel::openbabel
    - conda-forge::python=3.9
    - conda-forge::numpy=1.21.2
    - conda-forge::scipy=1.7.1
    - conda-forge::pyyaml
    - conda-forge::mako
    - conda-forge::networkx
    - conda-forge::matplotlib
    - conda-forge::pytest
    - conda-forge::pytest-cov
    - conda-forge::future
    - conda-forge::flake8
    - conda-forge::pylint
    - conda-forge::nglview
    - conda-forge::pypdf2
    - conda-forge::qcelemental
    - conda-forge::cmake=3.21.3
    - conda-forge::gcc_linux-64=7.5.0
    - conda-forge::gxx_linux-64=7.5.0
    - conda-forge::gfortran_linux-64=7.5.0
=======
    - auto-mech::autoio-interfaces
    - auto-mech::autofile
    # - pip
>>>>>>> 48f7add4
    # - pip:
    #     - pyswarms<|MERGE_RESOLUTION|>--- conflicted
+++ resolved
@@ -19,7 +19,6 @@
     - auto-mech::projrot
     - auto-mech::pac99
     - auto-mech::thermp
-<<<<<<< HEAD
     - cantera::cantera
     - psi4::psi4
     - rdkit::rdkit
@@ -43,10 +42,5 @@
     - conda-forge::gcc_linux-64=7.5.0
     - conda-forge::gxx_linux-64=7.5.0
     - conda-forge::gfortran_linux-64=7.5.0
-=======
-    - auto-mech::autoio-interfaces
-    - auto-mech::autofile
-    # - pip
->>>>>>> 48f7add4
     # - pip:
     #     - pyswarms