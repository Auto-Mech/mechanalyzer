""" Handle arithmetic operations for partition functions and 
    thermodynamic quantities derived from them, including
    enthalpy, entropy, gibbs, etc
"""

import numpy

from phydat import phycon
import automol.geom
import autorun
from autorun.thermp import direct as thermp_direct
import thermp_io
import mess_io


def combine(pfs, coeffs, operators):
    """ Combine sets of partition function data together via some set
        of input coefficients and arithmetic operations.

        _pf = [temps, logq, dq_dt, d2q_dt2]
    """

    assert len(pfs) == len(coeffs)

    for midx, _pf in enumerate(pfs):
        if midx == 0:
            coeff = coeffs[midx]
            final_pf = _pf
        else:
            pf2 = _pf
            coeff = coeffs[midx]
            operator = operators[midx-1]
            if coeff < 0:
                coeff = abs(coeff)
                if operator == 'multiply':
                    operator = 'divide'
            print(pf2)
            final_pf = _combine_pfs(final_pf, pf2, coeff, operator)

    return final_pf


def _combine_pfs(pfa, pfb, coeff, operator):
    """ Combine two sets of partition function data together under
        multiplication or division where the combined data is
        weighted by some coefficient.

        pfn = ((temp1, logq1, dqdt1, d2gdt21), (temp2, logq2, dqdt2, d2gdt22),)

        :param pfa: partition function set A
        :param pfb: partition function set B
        :param coeff: weighting coefficient
        :param operator: multiplication/division operator
    """

    tempsa, logqa, dq_dta, d2q_dt2a = pfa
    _, logqb, dq_dtb, d2q_dt2b = pfb
    if operator == 'multiply':
        logq = [a+b+numpy.log(coeff) for a, b in zip(logqa, logqb)]
        dq_dt = [a+b+numpy.log(coeff) for a, b in zip(dq_dta, dq_dtb)]
        d2q_dt2 = [a+b+numpy.log(coeff) for a, b in zip(d2q_dt2a, d2q_dt2b)]
    elif operator == 'divide':
        logq = [a-b-numpy.log(coeff) for a, b in zip(logqa, logqb)]
        dq_dt = [a-b-numpy.log(coeff) for a, b in zip(dq_dta, dq_dtb)]
        d2q_dt2 = [a-b-numpy.log(coeff) for a, b in zip(d2q_dt2a, d2q_dt2b)]

    return tempsa, tuple(logq), tuple(dq_dt), tuple(d2q_dt2)


def q_translational(mass, temp):
    """ Caulculate the translational partition function
    """
    return ((2 * numpy.pi * (mass * phycon.AMU2KG) * phycon.KB * temp)**(3/2)
            * (phycon.H * 100)**(-3))


def q_rotational(i_a, i_b, i_c, sigma, temp, linear=False):
    """ Caulculate the rotational partition function
    """

    def _aval(i_x):
        """ Convert moment of inertia to rot constant
        """
        return phycon.H / (8*numpy.pi**2 * i_x)

    def _q_rotational_linear(i_a, i_b, i_c, sigma, temp):
        """ Calculate linear term and convert from amu*bohr^2 in kg*m^2
        """
        i_a = max(i_a, i_b, i_c)
        i_a = i_a * phycon.AMU2KG * phycon.BOHR2CM**2 / 100**2
        return (phycon.KB * temp) / (phycon.H * _aval(i_a) * sigma)

    def _q_rotational_nonlinear(i_a, i_b, i_c, sigma, temp):
        """ Calculate nonlinear term and convert from amu*bohr^2 in kg*m^2
        """
        i_a = i_a * phycon.AMU2KG * phycon.BOHR2CM**2 / 100**2
        i_b = i_b * phycon.AMU2KG * phycon.BOHR2CM**2 / 100**2
        i_c = i_c * phycon.AMU2KG * phycon.BOHR2CM**2 / 100**2
        return ((phycon.KB * temp / phycon.H)**(3/2) * numpy.pi**(1/2)
                * (_aval(i_a) * _aval(i_b) * _aval(i_c))**(-1/2) / sigma)

    if linear:
        q_rot = _q_rotational_linear(i_a, i_b, i_c, sigma, temp)
    else:
        q_rot = _q_rotational_nonlinear(i_a, i_b, i_c, sigma, temp)
    return q_rot


def q_vibrational(freqs, temp):
    """ Caulculate the vibrational partition function
    """
    q_vib = 1.
    for freq in freqs:
        # nu_i = freq * phycon.WAVEN2EH * phycon.EH2KJ * 1000.  # in J/mol
        nu_i = freq * phycon.SOLMS * 100.   # in 1/s
        # numerator = numpy.exp(-(phycon.H * nu_i) / (2 * phycon.KB * temp))
        numerator = 1.
        denominator = 1 - numpy.exp(-(phycon.H * nu_i) / (phycon.KB * temp))
        q_vib *= numerator / denominator
    return q_vib


def rrho_partition_function(geo, freqs, temp_range=None, nlog=0):
    """ Calculate the total rrho partition function
    """
    q_total = {}
    if temp_range is None:
        temp_range = list(range(300, 3000, 100))
    mass = automol.geom.total_mass(geo) 
    moms = automol.geom.moments_of_inertia(geo)
    linear = automol.geom.is_linear(geo)
    ext_symm = automol.geom.external_symmetry_factor(geo)
    int_symm, _ = automol.symm.oxygenated_hydrocarbon_symm_num(geo)
    sigma = int_symm * ext_symm
    for temp in temp_range:
        q_elec = 1.
        q_trans = q_translational(mass, temp)
        q_rot = q_rotational(*moms, sigma, temp, linear=linear)
        q_vib = q_vibrational(freqs, temp)
        q_all = q_elec * q_trans * q_rot * q_vib
        if nlog == 0:
            q_total[round(temp, 4)] = q_all
        elif nlog == 1:
            q_total[round(temp, 4)] = numpy.log(q_all)
        elif nlog == 2:
            q_total[round(numpy.log(temp), 4)] = numpy.log(q_all)
    return q_total


def pf_polys(pf_temp_dct, order=3):
    """ Fit partition function to polynomial and take the derivatives?
    """
    pf_array, temp_array = list(pf_temp_dct.values()), list(pf_temp_dct.keys())
    poly = numpy.polyfit(temp_array, pf_array, order)
    func = numpy.poly1d(poly)
    der = func.deriv()
    der2 = der.deriv()
    return func, der, der2


def heat_capacity_from_pf(lnq, dlnqdt, d2lnqdt2, temp):
    """ Calculate the heat capacity from the partition functon. [units?]
    """
    return (
        phycon.NAVO * phycon.KB
        * (temp**2 * d2lnqdt2(temp) + 2 * dlnqdt(numpy.log(temp)) + 1)
        ) * phycon.J2CAL


def enthalpy_from_pf(pf_fun, dqdt, temp):
    """ Calculate the enthalpy from the partition functon. [units?]
    """
    return phycon.RC_KCAL * temp * (temp / pf_fun(temp) * dqdt(temp) + 1)


def entropy_from_pf(pf_fun, dqdt, temp):
<<<<<<< HEAD
    """ WORKS with mystical 5.4 number
        Calculate the entropy from the partition functon. [units?]
=======
    """ Calculate the entropy from the partition functon. [units?]

        NOT WORKING
>>>>>>> 48f7add4
    """
    entropy = phycon.NAVO * phycon.KB * (
        temp/pf_fun(temp)*dqdt(temp)
        + numpy.log(pf_fun(temp))
        - numpy.log(phycon.NAVO) + 5.4
        #- numpy.log(phycon.NAVO) + 1
        + numpy.log(temp))
    return entropy * phycon.J2CAL


<<<<<<< HEAD
def gibbs_energy_from_pf(pf_fun, temp):
    """
=======
def internal_energy_from_pf(pf_fun, temp):
    """ Calculate the internal energy from the partition functon. [units?]
>>>>>>> 48f7add4
    """
    energy = - phycon.NAVO * phycon.KB * temp * numpy.log(pf_fun(temp))
    return energy * phycon.J2CAL / 1000.


<<<<<<< HEAD
def rel_gibbs_energy_from_pf(pf_fun, temp, zero_ene):
    """
    """
    rel_pf = pf_fun(temp) * numpy.exp(-zero_ene / (phycon.KB * phycon.NAVO * temp))
    energy = - phycon.NAVO * phycon.KB * temp * numpy.log(rel_pf)
    return energy * phycon.J2CAL / 1000.


def rrho_del_enthalpy(geo, freqs, temp=298.15):
    temp_range = numpy.arange(temp, temp+20, .05)
    q_total = rrho_partition_function(geo, freqs, temp_range, nlog=0)
    pf_fun, dqdt, d2qdt2 = pf_polys(q_total)
    enthalpy = enthalpy_from_pf(pf_fun, dqdt, temp)
    return enthalpy


def rrho_entropy(geo, freqs, temp=298.15):
    temp_range = numpy.arange(temp, temp+20, .05)
    q_total = rrho_partition_function(geo, freqs, temp_range, nlog=0)
    pf_fun, dqdt, d2qdt2 = pf_polys(q_total)
    entropy = entropy_from_pf(pf_fun, dqdt, temp)
    return entropy


def rrho_heat_capacity(geo, freqs, temp=298.15):
    temp_range = numpy.arange(temp, temp+20, .05)
    heat_cap = None
    if temp > 20:
        lnq_total = rrho_partition_function(geo, freqs, temp_range, nlog=1)
        lnq, dlnqdt, d2lnqdt2 = pf_polys(lnq_total)
        lnq_lnt = rrho_partition_function(geo, freqs, temp_range, nlog=2)
        _, dlnqdlnt, _ = pf_polys(lnq_lnt)
        heat_cap = heat_capacity_from_pf(lnq, dlnqdlnt, d2lnqdt2, temp)
    return heat_cap


def rrho_gibbs(geo, freqs, temp=298.15):
    temp_range = numpy.arange(temp, temp+20, .05)
    q_total = rrho_partition_function(geo, freqs, temp_range, nlog=0)
    pf_fun, _, _ = pf_polys(q_total)
    gibbs = gibbs_energy_from_pf(pf_fun, temp)
    return gibbs


def rrho_gibbs_factor(geo, freqs, zero_ene, temp):
    zero_ene = zero_ene * 1000. / phycon.J2CAL
    temp_range = numpy.arange(temp, temp+20, .05)
    q_total = rrho_partition_function(geo, freqs, temp_range, nlog=0)
    pf_fun, _, _ = pf_polys(q_total)
    return rel_gibbs_energy_from_pf(pf_fun, temp, zero_ene)


def rrho_properties(geo, freqs, temps=None):
    if temps is None:
        temps = [200, 300, 400, 500, 600, 700, 800, 900, 1000, 1500]
    for temp in temps:
        temp_range = numpy.arange(temp, temp+20, .05)
        heat_cap = 0
        if temp > 20:
            lnq_total = rrho_partition_function(geo, freqs, temp_range, nlog=1)
            lnq, dlnqdt, d2lnqdt2 = pf_polys(lnq_total)
            # print('Q:', temp, lnq(temp), dlnqdt(temp), d2lnqdt2(temp))
            lnq_lnt = rrho_partition_function(geo, freqs, temp_range, nlog=2)
            _, dlnqdlnt, _ = pf_polys(lnq_lnt)
            heat_cap = heat_capacity_from_pf(lnq, dlnqdlnt, d2lnqdt2, temp)
        q_total = rrho_partition_function(geo, freqs, temp_range, nlog=0)
        pf_fun, dqdt, d2qdt2 = pf_polys(q_total)
        entropy = entropy_from_pf(pf_fun, dqdt, temp)
        enthalpy = enthalpy_from_pf(pf_fun, dqdt, temp)
        # gibbs = enthalpy - entropy * temp / 1000.
        print('Prop:', temp, heat_cap, entropy, enthalpy)
    return enthalpy, entropy, heat_cap 
=======
# def evaluate_gibbs(geo, freqs):
#     """ Calculate the Gibbs energy from the partition functon. [units?]
#     """
#     for temp in [200, 300, 400, 500, 600, 700, 800, 900, 1000, 1500]:
#         temp_range = numpy.arange(temp, temp+20, .05)
#         heat_cap = 0
#         if temp > 20:
#             lnq_total = rrho_partition_function(geo, freqs, temp_range, nlog=1)
#             lnq_lnt = rrho_partition_function(geo, freqs, temp_range, nlog=2)
#             _, dlnqdlnt, _ = pf_polys(lnq_lnt)
#             lnq, dlnqdt, d2lnqdt2 = pf_polys(lnq_total)
#             heat_cap = heat_capacity_from_pf(lnq, dlnqdlnt, d2lnqdt2, temp)
#         q_total = rrho_partition_function(geo, freqs, temp_range, nlog=0)
#         pf_fun, dqdt, d2qdt2 = pf_polys(q_total)
#             heat_cap = heat_capacity_from_pf(lnq, dlnqdlnt, d2lnqdt2, temp)
#         entropy = entropy_from_pf(pf_fun, dqdt, temp)
#         enthalpy = enthalpy_from_pf(pf_fun, dqdt, temp)
#     return entropy
>>>>>>> 48f7add4


# def gibbs_from_property_dct(csh_t_dct, hform0k):
#     """
#     """
#     gibbs_t_dct = {}
#     for temp in csh_t_dct:
#         _, entropy, enthalpy = csh_t_dct[temp]

def fake_mess_rrho_partition_function(geo, freqs, hform0, temps):
    """
    """
    def _pf_arrays(geo, freqs, temps):
        temps_tuple = ()
        lnq_tuple = ()
        dlnqdt_tuple = ()
        d2lnqdt2_tuple = ()
        #####
        q_tuple = ()
        dqdt_tuple = ()
        d2qdt2_tuple = ()
        dlnqdlnt_tuple = ()
        entropy = ()
        enthalpy = ()
        heat_cap = ()
        for temp in temps:
            temp_range = numpy.arange(temp-20, temp+50, .01)
            lnq_temp_dct = rrho_partition_function(
                geo, freqs, temp_range, nlog=1)
            lnq_func, dlnqdt_func, d2lnqdt2_func = pf_polys(
                lnq_temp_dct, order=3)
            temps_tuple += (temp,)
            lnq_tuple += (lnq_func(temp),)
            dlnqdt_tuple += (dlnqdt_func(temp),)
            d2lnqdt2_tuple += (d2lnqdt2_func(temp),)
            #####
            q_temp_dct = rrho_partition_function(
                geo, freqs, temp_range, nlog=0)
            lnq_lnt_dct = rrho_partition_function(
                geo, freqs, temp_range, nlog=2)
            q_func, dqdt_func, d2qdt2_func = pf_polys(
                q_temp_dct, order=3)
            _, dlnqdlnt, _ = pf_polys(
                lnq_lnt_dct, order=2)
            q_tuple += (q_func(temp),)
            dqdt_tuple += (dqdt_func(temp),)
            d2qdt2_tuple += (d2qdt2_func(temp),)
            d2lnqdlnt2_tuple += (d2lnqdlnt2_func(temp),)

            heat_cap_i = heat_capacity_from_pf(
                lnq_func, dlnqdlnt_func, d2lnqdt2_func, temp)
            entropy_i = entropy_from_pf(q_func, dqdt_func, temp)
            enthalpy_i = enthalpy_from_pf(q_func, dqdt_func, temp)
            heat_cap += (heat_cap_i,)
            entropy += (entropy_i,)
            enthalpy += (enthalpy_i,)
        print('Partition Function')
        for temp, y_val, dydx, d2ydx2 in zip(temps_tuple, q_tuple, dqdt_tuple, d2qdt2_tuple):
            print(temp, y_val, dydx, d2ydx2)
        print('LOG Partition Function')
        for temp, y_val, dydx, d2ydx2 in zip(temps_tuple, lnq_tuple, dlnqdt_tuple, d2lnqdt2_tuple):
            print(temp, y_val, dydx, d2ydx2)
        print('Temp', 'Heat Cap', 'Entropy', 'Enthalpy')
        for temp, heat_cap_i, entropy_i, enthalpy_i in zip(temps_tuple, entropy, enthalpy, heat_cap):
            print(temp, heat_cap_i, entropy_i, enthalpy_i)
        return temps_tuple, lnq_tuple, dlnqdt_tuple, d2lnqdt2_tuple

    formula_str = automol.geom.formula_string(geo)
    temps.append(298.15)
    pf_arrays = _pf_arrays(geo, freqs, temps)
    pf_str = mess_io.writer.pf_output(formula_str, *pf_arrays)
    rundir = 'tmp'
    print(pf_arrays)
    # with tempfile.TemporaryDirectory() as rundir:
    thermp_script_str = autorun.SCRIPT_DCT['thermp']
    _, thermp_output_strs = thermp_direct(
        thermp_script_str, rundir,
        pf_str, formula_str, hform0, temps[:-1])
    print(thermp_output_strs[0])
    print(temps[:-1])
    csh_t_dct = thermp_io.reader.properties_temp_dct(thermp_output_strs[0])
    print(csh_t_dct)
    # write_mess_output(formula_string, pf_arrays, rundir)


def from_ln_partition_function(lnq_tuple, dlnqdt_tuple, d2lnqdt2_tuple):
    """Translate partition functions as natural logs into
        nonlogged partition functions
    """
    pf_tuple = ()
    dqdt_tuple = ()
    d2qdt2_tuple = ()
    for lnq, dlnqdt, d2lnqdt2 in zip(lnq_tuple, dlnqdt_tuple, d2lnqdt2_tuple):
        pf_tuple += (numpy.exp(lnq),)
        dqdt_tuple += (numpy.exp(lnq) * dlnqdt,)
        d2qdt2_tuple += (numpy.exp(lnq) * (dlnqdt**2 + d2lnqdt2),)
    return (pf_tuple, dqdt_tuple, d2qdt2_tuple,)


def to_ln_partition_function(pf_tuple, dqdt_tuple, d2qdt2_tuple):
    """Translate partition functions to natural logs from
       nonlogged partition functions
    """
    lnq_tuple = ()
    dlnqdt_tuple = ()
    d2lnqdt2_tuple = ()
    for pf_val, dqdt, d2qdt2 in zip(pf_tuple, dqdt_tuple, d2qdt2_tuple):
        lnq_tuple += (numpy.log(pf_val),)
        dlnqdt_tuple += (dqdt / pf_val,)
        d2lnqdt2_tuple += (d2qdt2/pf_val - dqdt**2/pf_val**2,)
    return (lnq_tuple, dlnqdt_tuple, d2lnqdt2_tuple,)


def additive_pf_combination_at_temp(pf_arrays_lst, weight_lst, idx):
    """additively combine nonlog pfs, for one temperature idx, where
        each pf is given a weight
    """
    pf_tot_t = 0
    dqdt_tot_t = 0
    d2qdt2_tot_t = 0
    for weight_i, (pf_i, dqdt_i, d2qdt_i) in zip(weight_lst, pf_arrays_lst):
        pf_i_t, dqdt_i_t, d2qdt_i_t = pf_i[idx], dqdt_i[idx], d2qdt_i[idx]
        pf_tot_t += weight_i * pf_i_t
        dqdt_tot_t += weight_i * dqdt_i_t
        d2qdt2_tot_t += weight_i * d2qdt_i_t
    return (pf_tot_t, dqdt_tot_t, d2qdt2_tot_t,)


def weights_at_temp(pf_arrays_lst, hf_lst, temps, idx):
    """ Calculate the weight of each conformer given a list
        of partition functions and 0 K heats
        of formations for thtose conformers and a temperature
    """
    pfs_t_lst = []
    temp = temps[idx]
    hf_lst = [hf_i * phycon.EH2KJ * 1000 for hf_i in hf_lst]
    knt = phycon.KB * phycon.NAVO * temp
    for pf_array in pf_arrays_lst:
        pfs_t_lst.append(pf_array[0][idx])

    denominator = 0.
    h_zero = min(hf_lst)
    for q_val_i, h_val_i in zip(pfs_t_lst, hf_lst):
        exponent = numpy.exp((h_zero - h_val_i) / knt)
        denominator += q_val_i * exponent

    weight_lst = []
    for q_val_i, h_val_i in zip(pfs_t_lst, hf_lst):
        exponent = numpy.exp((h_zero - h_val_i) / knt)
        weight_lst.append(q_val_i * exponent / denominator)

    return weight_lst


def boltzmann_pf_combination(ln_pf_arrays_lst, hf_lst):
    """combine pfs
    """
    pf_arrays_lst = []
    for ln_pf_array in ln_pf_arrays_lst:
        temps, lnq_tuple, dlnqdt_tuple, d2lnqdt2_tuple = ln_pf_array
        pf_arrays_lst.append(
            from_ln_partition_function(
                lnq_tuple, dlnqdt_tuple, d2lnqdt2_tuple))
    total_pf_arrays = ([], [], [])
    print('Weights:\n', 'Temperature (K)', 'Conformer Weight')
    for idx, temp in enumerate(temps):
        weight_lst = weights_at_temp(pf_arrays_lst, hf_lst, temps, idx)
        print(temp, '    ', '    '.join([f'{w:.3f}' for w in weight_lst]))
        pf_arrays_i = additive_pf_combination_at_temp(
            pf_arrays_lst, weight_lst, idx)
        total_pf_arrays[0].append(pf_arrays_i[0])
        total_pf_arrays[1].append(pf_arrays_i[1])
        total_pf_arrays[2].append(pf_arrays_i[2])
    final_ln_pf_arrays = to_ln_partition_function(*total_pf_arrays)
    final_ln_pf_arrays_with_temps = (temps, *final_ln_pf_arrays)

    return final_ln_pf_arrays_with_temps<|MERGE_RESOLUTION|>--- conflicted
+++ resolved
@@ -174,14 +174,8 @@
 
 
 def entropy_from_pf(pf_fun, dqdt, temp):
-<<<<<<< HEAD
     """ WORKS with mystical 5.4 number
         Calculate the entropy from the partition functon. [units?]
-=======
-    """ Calculate the entropy from the partition functon. [units?]
-
-        NOT WORKING
->>>>>>> 48f7add4
     """
     entropy = phycon.NAVO * phycon.KB * (
         temp/pf_fun(temp)*dqdt(temp)
@@ -192,19 +186,13 @@
     return entropy * phycon.J2CAL
 
 
-<<<<<<< HEAD
 def gibbs_energy_from_pf(pf_fun, temp):
     """
-=======
-def internal_energy_from_pf(pf_fun, temp):
     """ Calculate the internal energy from the partition functon. [units?]
->>>>>>> 48f7add4
-    """
     energy = - phycon.NAVO * phycon.KB * temp * numpy.log(pf_fun(temp))
     return energy * phycon.J2CAL / 1000.
 
 
-<<<<<<< HEAD
 def rel_gibbs_energy_from_pf(pf_fun, temp, zero_ene):
     """
     """
@@ -277,26 +265,6 @@
         # gibbs = enthalpy - entropy * temp / 1000.
         print('Prop:', temp, heat_cap, entropy, enthalpy)
     return enthalpy, entropy, heat_cap 
-=======
-# def evaluate_gibbs(geo, freqs):
-#     """ Calculate the Gibbs energy from the partition functon. [units?]
-#     """
-#     for temp in [200, 300, 400, 500, 600, 700, 800, 900, 1000, 1500]:
-#         temp_range = numpy.arange(temp, temp+20, .05)
-#         heat_cap = 0
-#         if temp > 20:
-#             lnq_total = rrho_partition_function(geo, freqs, temp_range, nlog=1)
-#             lnq_lnt = rrho_partition_function(geo, freqs, temp_range, nlog=2)
-#             _, dlnqdlnt, _ = pf_polys(lnq_lnt)
-#             lnq, dlnqdt, d2lnqdt2 = pf_polys(lnq_total)
-#             heat_cap = heat_capacity_from_pf(lnq, dlnqdlnt, d2lnqdt2, temp)
-#         q_total = rrho_partition_function(geo, freqs, temp_range, nlog=0)
-#         pf_fun, dqdt, d2qdt2 = pf_polys(q_total)
-#             heat_cap = heat_capacity_from_pf(lnq, dlnqdlnt, d2lnqdt2, temp)
-#         entropy = entropy_from_pf(pf_fun, dqdt, temp)
-#         enthalpy = enthalpy_from_pf(pf_fun, dqdt, temp)
-#     return entropy
->>>>>>> 48f7add4
 
 
 # def gibbs_from_property_dct(csh_t_dct, hform0k):
