--- conflicted
+++ resolved
@@ -55,11 +55,7 @@
     """
 
     # Just use reactants
-<<<<<<< HEAD
-    rxn_ichs = automol.reac.chis(zrxn, stereo=False)
-=======
     rxn_ichs = automol.reac.chi(zrxn, stereo=True)
->>>>>>> 9b0da1ae
     rct_ichs, _ = rxn_ichs
 
     basis, coeff_lst = [], []
