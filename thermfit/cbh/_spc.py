""" Species CBH schemes
    Explanation of various basis determination schemes
"""

import numpy
import automol.chi
import automol.graph
import automol.form
from thermfit.cbh import _util as util


# Main callable function
def species_basis(ich, scheme, balance=True):
    """ Get the basis for the appropriate CBH scheme

        :param ich: InChI string for spc
        :type ich: str
        :param scheme: CBH Scheme used to generate basis
        :type scheme: str
        :param balance:
        :type balance: bool
        :rtype: (tuple(str), list(float))
    """

    if scheme == 'basic':
        frag_lst, coeff_lst = basic_spc_basis(ich)
    else:
        frags = CBH_SCHEMES[scheme](ich, balance=balance)
        frag_lst, coeff_lst = (), ()
        for frag in frags:
            frag_lst += (frag,)
            coeff_lst += (frags[frag],)

    return frag_lst, coeff_lst


# Basic calculator
def basic_spc_basis(ich):
    """ Determine a basis for relative enthalpy calculations for species
        by building a list of a simple species in a inear combination which
        reproduces the number of atoms in the stoichiometry of the species.

        Basis represented by list of InChI strings and array of coefficients.

        :param ich: InChI string for spc
        :type ich: str
        :rtype: (tuple(str), numpy.ndarray)
    """

    # Get a list of all the atom types in the molecule
    fml = automol.chi.formula(ich)
    symbs = tuple(fml.keys())

    # Create list of inchi keys corresponding to basis species
    basis = ()
    # H2
    basis += ('InChI=1S/H2/h1H',)
    # CH4
    if 'C' in symbs:
        basis += ('InChI=1S/CH4/h1H4',)
    # H2O
    if 'O' in symbs:
        basis += ('InChI=1S/H2O/h1H2',)
    # NH3
    if 'N' in symbs:
        basis += ('InChI=1S/H3N/h1H3',)
    # Cl2
    if 'Cl' in symbs:
        basis += ('InChI=1S/ClH/h1H',)
        # basis += ('InChI=1S/Cl2/c1-2',)
    # SO2
    if 'S' in symbs:
        basis += ('InChI=1S/O2S/c1-3-2',)
        if 'O' not in symbs:
            basis += ('InChI=1S/H2O/h1H2',)

    # Generate the coefficients for the basis
    if len(basis) == 1 and ich == basis[0]:
        coeff_lst = (1.0,)
    else:
        coeff_lst = _coefficients(basis, fml)

    return basis, coeff_lst


def _coefficients(basis, spc_fml):
    """ Form a matrix consisting of the coefficients for the basis
        species to balance out the atoms.

        :param basis: InChI strings for basis species
        :type basis: tuple(str)
        :param spc_fml: stoichiometric formula of species basis corresponds to
        :type spc_fml: dict[str:int]
        :rtype: numpy.ndarray
    """

    # Initialize an natoms x natoms matrix
    nbasis = len(basis)
    basis_mat = numpy.zeros((nbasis, nbasis))

    # Get the basis formulae list
    basis_fml_str = [automol.chi.formula_layer(spc) for spc in basis]
    for spc in basis_fml_str:
        basis_atom_dict = automol.form.from_string(spc)
        for atom in basis_atom_dict:
            if atom not in spc_fml:
                spc_fml[atom] = 0

    # Set the elements of the matrix
    for i, spc in enumerate(basis_fml_str):
        basis_atom_dict = automol.form.from_string(spc)
        basis_vals = []
        for key in spc_fml.keys():
            if key in basis_atom_dict:
                basis_vals.append(basis_atom_dict[key])
            else:
                basis_vals.append(0)
        basis_mat[i] = basis_vals

    #  Transpose
    basis_mat = basis_mat.T

    # Form stoichometry vector vector
    stoich_vec = numpy.zeros(len(spc_fml))
    for i, key in enumerate(spc_fml.keys()):
        stoich_vec[i] = spc_fml[key]

    # Solve C = B^-1 S
    basis_mat = numpy.linalg.inv(basis_mat)
    coeff_vec = numpy.dot(basis_mat, stoich_vec)

    return coeff_vec


# Individual CBH-N calculators
def cbhzed(ich, balance=True):
    """
    Fragments molecule so that each heavy-atom is a seperate fragment
    INPUT:
    ich --  STR inchi name for molecule
    OUTPUT
    frags -- DIC dictionary with keys as STR inchi name for fragments
    and value as INT their coefficient
    """

    # Graphical info about molecule
    gra = automol.chi.graph(ich)
<<<<<<< HEAD
=======
    unsat_dct = automol.graph.atom_unpaired_electrons(automol.graph.kekule(gra), automol.graph.atom_keys(gra))
    atm_vals = automol.graph.atomic_valences(gra)
>>>>>>> 9372509a
    atms = automol.graph.atoms(gra)
    adj_atms = automol.graph.atoms_neighbor_atom_keys(gra)

    kek_bnd_ords = automol.graph.kekules_bond_orders(gra)
    norm_kek = 1 / len(kek_bnd_ords)

    # Determine CBHzed fragments
    frags = {}
    for bnd_ords in kek_bnd_ords:
        for atm in atms:
            grai = (
                atms.copy(),
                {key: (val, None) for (key, val) in bnd_ords.copy().items()},)
            if (atms[atm][0] == 'H' and len(atms) > 1):
                continue
            coeff = 1.0
            if not balance:
                coeff = (
                    util.branch_point(adj_atms[atm]) *
                    util.terminal_moiety(adj_atms[atm])
                )
            extended_site = [atm]
            for site_atm in extended_site:
                for atm_x in adj_atms[site_atm]:
                    if atm_x not in extended_site and atms[atm_x][0] != 'H':
                        grai = util.cleave_group_and_saturate(
                            grai, bnd_ords, site_atm, atm_x)
            frag = automol.graph.chi(grai)
            util.add2dic(frags, frag, val=coeff*norm_kek)
    frags = {k: round(v, 6) for k, v in frags.items() if v}
    if balance:
        balance_ = util.balance(ich, frags)
        balance_ = {k: v for k, v in balance_.items() if v}
        if balance_:
            frags = util.balance_frags(ich, frags)
    frags = {
        k: round(v, 6) for k, v in frags.items() if abs(round(v, 6)) != 0.0}
    return frags


def cbhone(ich, balance=True):
    """
    Fragments molecule in a way that conserves each heavy-atom/heavy-atom bond
    INPUT:
    ich --  STR inchi name for molecule
    OUTPUT
    frags -- DIC dictionary with keys as STR inchi name for fragments
    and value as INT their coefficient
    """

    # Graphical info about molecule
    gra = automol.chi.graph(ich)
    atms = automol.graph.atoms(gra)
<<<<<<< HEAD
=======
    bnd_ords = automol.graph.kekule_bond_orders(gra)
    unsat_dct = automol.graph.atom_unpaired_electrons(automol.graph.kekule(gra), automol.graph.atom_keys(gra))
    atm_vals = automol.graph.atomic_valences(gra)
>>>>>>> 9372509a
    adj_atms = automol.graph.atoms_neighbor_atom_keys(gra)

    kek_bnd_ords = automol.graph.kekules_bond_orders(gra)
    norm_kek = 1 / len(kek_bnd_ords)

    # Determine CBHone fragments
    frags = {}
    for bnd_ords in kek_bnd_ords:
        for bnd in bnd_ords:
            atma, atmb = bnd
            grai = (
                atms.copy(),
                {key: (val, None) for (key, val) in bnd_ords.copy().items()},)
            if (atms[atma][0] == 'H' or atms[atmb][0] == 'H'):
                continue
            coeff = 1.0
            extended_site = [atma, atmb]
            for site_atm in extended_site:
                for atm_x in adj_atms[site_atm]:
                    if atm_x not in extended_site and atms[atm_x][0] != 'H':
                        grai = util.cleave_group_and_saturate(
                            grai, bnd_ords, site_atm, atm_x)
            grai = automol.graph.explicit(grai)
            frag = automol.graph.chi(grai)
            util.add2dic(frags, frag, val=coeff*norm_kek)
    frags = {k: round(v, 6) for k, v in frags.items() if v}
    if not frags:
        frags = cbhzed(ich)
    # Balance
    if balance:
        balance_ = util.balance(ich, frags)
        balance_ = {k: v for k, v in balance_.items() if v}
        if balance_:
            zedfrags = cbhzed(ich, balance=False)
            newfrags = frags.copy()
            for frag in zedfrags:
                util.add2dic(newfrags, frag, -zedfrags[frag])
            frags = {k: v for k, v in newfrags.items() if v}
            balance_ = util.balance(ich, frags)
            balance_ = {k: v for k, v in balance_.items() if v}
            assert all([v == 0 for v in balance_.values()]), \
                "CBH0 fails to balance CBH1 -- " + ",".join([f'{k}:{v}' for k, v in balance_.items()]) 

    frags = {
        k: round(v, 6) for k, v in frags.items() if abs(round(v, 6)) != 0.0}
    return frags


def cbhtwo(ich, balance=True):
    """
    Fragments molecule for each heavy-atom to stay bonded to its adjacent atoms
    INPUT:
    ich --  STR inchi name for molecule
    OUTPUT
    frags -- DIC dictionary with keys as STR inchi name for fragments and
    value as INT their coefficient
    """

    # Graphical info about molecule
    gra = automol.chi.graph(ich)
    atms = automol.graph.atoms(gra)
<<<<<<< HEAD
=======
    bnd_ords = automol.graph.kekule_bond_orders(gra)
    unsat_dct = automol.graph.atom_unpaired_electrons(automol.graph.kekule(gra), automol.graph.atom_keys(gra))
    atm_vals = automol.graph.atomic_valences(gra)
>>>>>>> 9372509a
    adj_atms = automol.graph.atoms_neighbor_atom_keys(gra)

    kek_bnd_ords = automol.graph.kekules_bond_orders(gra)
    norm_kek = 1 / len(kek_bnd_ords)

    # Determine CBHtwo fragments
    frags = {}
    for bnd_ords in kek_bnd_ords:
        for atm in atms:
            grai = (
                atms.copy(),
                {key: (val, None) for (key, val) in bnd_ords.copy().items()},)
            if (atms[atm][0] == 'H'):
                continue
            coeff = 1.0
            if not balance:
                coeff = (
                    util.branch_point(adj_atms[atm]) *
                    util.terminal_moiety(adj_atms[atm])
                )
            extended_site = [atm] + list(adj_atms[atm])
            #for site_atm in extended_site:
            for site_atm in list(adj_atms[atm]):
                for atm_x in adj_atms[site_atm]:
                    if atm_x != atm and atms[atm_x][0] != 'H':
                        grai = util.cleave_group_and_saturate(
                            grai, bnd_ords, site_atm, atm_x)
            
            frag = automol.graph.chi(grai)
            util.add2dic(frags, frag, val=coeff*norm_kek)

    frags = {k: round(v, 6) for k, v in frags.items() if v}
    if not frags:
        frags = cbhone(ich)

    # Balance
    print('prebalance', frags)
    if balance:
        balance_ = util.balance(ich, frags)
        balance_ = {k: v for k, v in balance_.items() if v}
        if balance_:
            newfrags = frags.copy()
            onefrags = cbhone(ich, balance=False)
            for frag in onefrags:
                util.add2dic(newfrags, frag, -onefrags[frag])
            frags = {k: round(v, 6) for k, v in newfrags.items() if v}
            balance_ = util.balance(ich, frags)
            balance_ = {k: v for k, v in balance_.items() if v}
            assert all([v == 0 for v in balance_.values()]), \
                "CBH1 fails to balance CBH2 -- " + ",".join([f'{k}:{v}' for k, v in balance_.items()]) 
    frags = {
        k: round(v, 6) for k, v in frags.items() if abs(round(v, 6)) != 0.0}
    return frags


def cbhthree(ich, balance=True):
    """
    Fragments molecule to retain each heavy-atom -- heavy-atom bond,
    and keep the bonds of each    atm1 b1 atm2 b2 atm3 b3 atm4 b4 atm5
    would give atm1 [b1] atm2 b2 atm3, atm1 b1 atm2 [b2] atm3 b3 atm4,
    atm2 b2 atm3 [b3] atm4 b4 atm5, and atm3 b3 atm4 [b4] atm5
    INPUT:
    ich --  STR inchi name for molecule
    OUTPUT
    frags -- DIC dictionary with keys as STR inchi name
    for fragments and value as INT their coefficient
    """

    # Graphical info about molecule
    gra = automol.chi.graph(ich)
    atms = automol.graph.atoms(gra)
    bnd_ords = automol.graph.kekule_bond_orders(gra)
<<<<<<< HEAD
=======
    rad_atms = list(automol.graph.radical_atom_keys(gra, sing_res=True))
    atm_vals = automol.graph.atomic_valences(gra)
>>>>>>> 9372509a
    adj_atms = automol.graph.atoms_neighbor_atom_keys(gra)

    # Determine CBHfour fragments
    frags = {}

    for bnd in bnd_ords:
        atma, atmb = bnd
        grai = (
            atms.copy(),
            {key: (val, None) for (key, val) in bnd_ords.copy().items()},)
        if (atms[atma][0] == 'H' or atms[atmb][0] == 'H'):
            continue
        coeff = 1.0
        extended_site = [atma, atmb] + list(adj_atms[atma]) + list(adj_atms[atmb])
        for site_atm in extended_site:
            for atm_x in adj_atms[site_atm]:
                if atm_x not in extended_site and atms[atm_x][0] != 'H':
                    grai = util.cleave_group_and_saturate(
                        grai, bnd_ords, site_atm, atm_x)
        grai = automol.graph.explicit(grai)
        frag = automol.graph.chi(grai)
        util.add2dic(frags, frag, val=coeff)
    print('cbh3 frags', frags)
    frags = {k: v for k, v in frags.items() if v}
    if not frags:
        frags = cbhtwo(ich)

    if balance:
        balance_ = util.balance(ich, frags)
        balance_ = {k: v for k, v in balance_.items() if v}
        if balance_:
            newfrags = frags.copy()
            twofrags = cbhtwo(ich, balance=False)
            for frag in twofrags:
                util.add2dic(newfrags, frag, -twofrags[frag])
            frags = {k: v for k, v in newfrags.items() if v}
    return frags

# def cbhfour(ich):
#    """
#    Fragments molecule for each heavy-atom to stay bonded to its
#    adjacent atoms, for those atoms to say bonded to their adjacent atoms
#    atm1 b1 atm2 b2 atm3 b3 atm4 b4 atm5
#    would give [atm1] b1 atm2 b2 atm3, atm1 b1 [atm2] b2 atm3 b3 atm4,
#    atm1 b1 atm2 b2  [atm3] b3 atm4 b4 amt5, atm2 b2 atm3 b3 [atm4] b4 atm5,
#    atm3 b3 atm4 b4 [atm5]
#    INPUT:
#    ich --  STR inchi name for molecule
#    OUTPUT
#    frags -- DIC dictionary with keys as STR inchi name for fragments and
#    value as INT their coefficient
#    """
#    #Graphical info about molecule
#    gra      = automol.chi.graph(ich)
#    atms     = automol.graph.atoms(gra)
#    bnd_ords = automol.graph.kekule_bond_orders(gra)
#    rad_atms = list(automol.graph.radical_atom_keys(gra, sing_res=True))
#    atm_vals = automol.graph.atomic_valences(gra)
#    adj_atms = automol.graph.atom_neighbor_keys(gra)
#
#    #Determine CBHfour fragments
#    frags = {}
#    for atmi in atms:
#        vali = atm_vals[atmi]
#        if atmi in rad_atms:
#            vali -= 1
#        #Atoms j are adj to atoms i
#        #Loop over j one time to get the valence of i
#        for atmj in list(adj_atms[atmi]):
#            key     = frozenset({atmi, atmj})
#            bnd_ord = list(bnd_ords[key] )[0]
#            vali   -= bnd_ord
#        atm_dic = {0: (atms[atmi][0], int(vali), None)}
#        bnd_dic = {}
#        # Then Loop over j a second time to get bonds
#        # to i-j, valence of j, and bonds j-k
#        for j, atmj in enumerate(list(adj_atms[atmi]), start = 1):
#            valj = atm_vals[atmj]
#            if atmj in rad_atms:
#                valj -= 1
#            for atmk in list(adj_atms[atmj]):
#            #Loop over k first to get the valence of j
#                key     = frozenset({atmj, atmk})
#                bnd_ord = list(bnd_ords[key] )[0]
#                valj   -= bnd_ord
#            key     = frozenset({atmi, atmj})
#            bnd_ord = list(bnd_ords[key] )[0]
#
#            #Add i-j bonds and j atoms
#            atm_dic[j] = (atms[atmj][0], int(valj), None)
#            bnd_dic[frozenset({0, j})] =  (1, None)
#
#            #Loop over k to add atoms k and j-k bonds
#            for k, atmk in enumerate(list(adj_atms[atmj]), start = 1):
#               if atmk != atmi:
#                   valk = atm_vals[atmk]
#                   if atmk in rad_atms:
#                       valk -= 1
#                   key     = frozenset({atmj, atmk})
#                   bnd_ord = list(bnd_ords[key] )[0]
#                   valk   -= bnd_ord
#                   index   = k + len(list(adj_atms[atmi]))
#                   atm_dic[index] = (atms[atmk][0], int(valk), None)
#                   bnd_dic[frozenset({j, index})] =  (1, None)
#               else:
#                   k -= 1
#
#        gra     = (atm_dic, bnd_dic)
#        frag = automol.graph.chi(gra)
#        util.add2dic(frags, frag)
#    frags =  {k: v for k, v in frags.items() if v}
#    ioprinter.info_message(frags)
#    return
#    #Balance
#    return frags


# Dictionary of schemes
CBH_SCHEMES = {
    'cbh0': cbhzed,
    'cbh1': cbhone,
    'cbh0_0': cbhzed,
    'cbh1_0': cbhone,
    'cbh1_1': cbhone,
    'cbh2': cbhtwo,
    'cbh2_0': cbhtwo,
    'cbh2_1': cbhtwo,
    'cbh2_2': cbhtwo,
    'cbh3': cbhthree
}<|MERGE_RESOLUTION|>--- conflicted
+++ resolved
@@ -145,11 +145,6 @@
 
     # Graphical info about molecule
     gra = automol.chi.graph(ich)
-<<<<<<< HEAD
-=======
-    unsat_dct = automol.graph.atom_unpaired_electrons(automol.graph.kekule(gra), automol.graph.atom_keys(gra))
-    atm_vals = automol.graph.atomic_valences(gra)
->>>>>>> 9372509a
     atms = automol.graph.atoms(gra)
     adj_atms = automol.graph.atoms_neighbor_atom_keys(gra)
 
@@ -203,12 +198,6 @@
     # Graphical info about molecule
     gra = automol.chi.graph(ich)
     atms = automol.graph.atoms(gra)
-<<<<<<< HEAD
-=======
-    bnd_ords = automol.graph.kekule_bond_orders(gra)
-    unsat_dct = automol.graph.atom_unpaired_electrons(automol.graph.kekule(gra), automol.graph.atom_keys(gra))
-    atm_vals = automol.graph.atomic_valences(gra)
->>>>>>> 9372509a
     adj_atms = automol.graph.atoms_neighbor_atom_keys(gra)
 
     kek_bnd_ords = automol.graph.kekules_bond_orders(gra)
@@ -270,12 +259,6 @@
     # Graphical info about molecule
     gra = automol.chi.graph(ich)
     atms = automol.graph.atoms(gra)
-<<<<<<< HEAD
-=======
-    bnd_ords = automol.graph.kekule_bond_orders(gra)
-    unsat_dct = automol.graph.atom_unpaired_electrons(automol.graph.kekule(gra), automol.graph.atom_keys(gra))
-    atm_vals = automol.graph.atomic_valences(gra)
->>>>>>> 9372509a
     adj_atms = automol.graph.atoms_neighbor_atom_keys(gra)
 
     kek_bnd_ords = automol.graph.kekules_bond_orders(gra)
@@ -348,11 +331,6 @@
     gra = automol.chi.graph(ich)
     atms = automol.graph.atoms(gra)
     bnd_ords = automol.graph.kekule_bond_orders(gra)
-<<<<<<< HEAD
-=======
-    rad_atms = list(automol.graph.radical_atom_keys(gra, sing_res=True))
-    atm_vals = automol.graph.atomic_valences(gra)
->>>>>>> 9372509a
     adj_atms = automol.graph.atoms_neighbor_atom_keys(gra)
 
     # Determine CBHfour fragments
